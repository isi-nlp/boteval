{% extends "base.html" %}
{%block head%}
<style type="text/css">
    .dot {
        opacity: 0;
        animation: showHideDot 2s ease-in-out infinite;
        font-size: 1rem;
    }
    .dot.one {animation-delay: 0.2s;}
    .dot.two {animation-delay: 0.4s;}
    .dot.three {animation-delay: 0.6s;}
    
    @keyframes showHideDot {
        0% { opacity: 0; }
        50% { opacity: 1; }
        60% { opacity: 1; }
        100% { opacity: 0; }
    }
</style>
{%endblock%}
{% block content %}
{% set reply_as_user = topic.data.get('target_user') %}
<section style="background-color: #eee;">
    {% if not focus_mode %}
    <nav aria-label="breadcrumb">
        <ol class="breadcrumb">
            <li class="breadcrumb-item"><a href="../">All chats</a></li>
            <li class="breadcrumb-item active" aria-current="page">{{thread.id}}</li>
        </ol>
    </nav>
    {%endif%}
    <div class="container-fluid">
        <div class="row">
            <div class="col-md-5 col-lg-6 col-xl-7 border-left border-right">
                {% if reply_as_user %}
                <div class="alert alert-info p-1 text-center"> You are replying as <b>Speaker
                        {{reply_as_user}}</b></div>
                {% endif %}

                <ul id="chat-thread" class="list-unstyled" style="overflow-y:scroll; max-height: 600px;"></ul>
                <form id="next_msg_form" class="form" action="#" method="POST">
                    <div class="form-group basic-textarea" style="display: flex">
                        <textarea id="next_msg_text" class="form-control pl-2 my-0" rows="2"
                            placeholder="Type your message here..."></textarea>
                        <div class="my-1">
                            <input type="submit" class="btn btn-primary mx-2" id='send_btn' value="Send" type="submit"/>
                        </div>
                    </div>
                </form>
                <div id="waiting_info" class="text-center alert alert-primary" style="display: none;">
                        Wait for reply 
                        <span class="dot one">⦿</span>
                        <span class="dot two">⦿</span>
                        <span class="dot three">⦿</span>
                 </div>
                
                <div id="end_info" class="p-4 alert alert-info">
                    Thanks for participating in the chat! Please submit your ratings to complete this task and receive compensation.
                </div>
            </div>
            <!-- hide this block when more turns to go; but show this to admin regardless -->
            <div class="col-md-7 col-lg-6 col-xl-5 mb-4 border-right border-left">
                {%if instructions_html %}
                <h3>Instructions:</h3>
                <ul>
                    <li>
                        Read the conversation to the left.
                    </li>
                    <li>
                        The last red box is a comment that has been moderated by a moderation bot (MODERATOR) in the green box.
                    </li>
                    <li>
                        You will be asked to continue the conversation as if you were the speaker of the last red box. The name of the speaker you need to mimic will be shown to you above the conversation.
                    </li>
                    <li>
                        Try to capture the attitudes and emotions exhibited by this speaker and respond in a way you would imagine the speaker doing so.
                    </li>
                    <li>
                        Click the button below if you would like to view more detailed instructions and examples.
                    </li>
                </ul>
                <button type="button" class="btn btn-info my-3" data-toggle="modal"
                    data-target="#instructionsmodal">Detailed Instructions</button>
                {%endif%}
                <div {% if not cur_user.is_admin and remaining_turns> 0 %} style="display:none" {%endif%}
                    id="ratings-view">
                    {% set is_disabled = 'disabled' if (thread.data or {}).get('rating_done') else '' %}
                    <form action="{{url_for('app.thread_rating', thread_id=thread.id, user_id=cur_user.id)}}" method="POST" id="ratings-form" onsubmit="ratings_validation()"
                        class="form">

                        Thank you for your time. To complete this task, <b>please submit the ratings below:</b>
                        {% set prev_ratings = (thread.data or {}).get('ratings') or {}%}   
                        <ul class="list-group">
<<<<<<< HEAD
                        {% for q in rating_questions %}
                        {% set prev_ratings = (thread.data or {}).get('ratings') or {}%}
                        <li class="list-group-item my-1">
                            <i>{{q['question']}}</i>
                            <input id="rating-{{loop.index}}" type="range" list="tickmarks-{{loop.index}}" style="width: 100%;" min="0"
                                max="{{q['choices']|length}}" name="{{q['question']}}" required
                                value="{{prev_ratings.get(q['question']) or 0}}" {{is_disabled}}>
                            <datalist id="tickmarks-{{loop.index}}"
                                style="display: flex; justify-content: space-between; width: 100%;">
                                <option></option>
                                {% for ch in q['choices'] %}
                                <option>{{ch}}</option>
                                {%endfor%}
                            </datalist>
                        </li>
                        {% endfor %}
                        <li class="list-group-item my-1">
                            Would you like to provide any feedback on this task? (Optional)
                            <textarea name="Task Feedback" style="width:70%; height:100%;"></textarea>
                        </li>
=======
                            {% for q in rating_questions %}                         
                            <li class="list-group-item my-1">
                                <i>{{q['question']}}</i>
                                <input id="rating-{{loop.index}}" type="range" list="tickmarks-{{loop.index}}" style="width: 100%;" min="0"
                                    max="{{q['choices']|length}}" name="{{q['question']}}" required
                                    value="{{prev_ratings.get(q['question']) or 0}}" {{is_disabled}}>
                                <datalist id="tickmarks-{{loop.index}}"
                                    style="display: flex; justify-content: space-between; width: 100%;">
                                    <option></option>
                                    {% for ch in q['choices'] %}
                                    <option>{{ch}}</option>
                                    {%endfor%}
                                </datalist>
                            </li>
                            {% endfor %}
                            <li class="list-group-item my-1">
                                <i>Let us know if you have any other thoughts about the chatbot (e.g. how would it have been more effective?) or feedback about the task itself:</i>
                                <textarea name="optional_feedback" rows="4" style="width: 100%; max-width: 100%;" {{is_disabled}}>{{prev_ratings.get('optional_feedback') or "none"}}</textarea>
                            </li>
>>>>>>> e2541d99
                        </ul>
                        {% if focus_mode %} <input name="focus_mode" value="True" type="hidden" /> {%endif%}
                        <input type="submit" value="Submit" class="btn btn-primary my-4 ml-2" {{is_disabled}} />
                    </form>
                    <hr />
                </div>
            </div>
        </div>
    </div>

    <script type="text/javascript">

        var remaining_turns = {{ remaining_turns }};
        //const socket_name = '{{socket_name}}'
        const cur_user_id = '{{cur_user.id}}'
        const reply_as_user = '{{reply_as_user}}'
        const thread = {{ thread_json| safe}}  // json data
        const user_data = { user_name: '{{cur_user.name}}', user_id: '{{cur_user.id}}', thread_id: '{{thread.id}}' }
        const BOT_ID = 'bot01'
        const show_text_extra = Boolean({{ 'true' if show_text_extra else 'false' }})
        const user_to_name = new Map(thread['users'].map(u => [u['id'], u['name']]))

        let waiting_for_bot_reply = false

        function show_new_message(msg, user_ids) {

            const colors = ["secondary", "light", "dark", "info", "primary"]

            if (!msg['data']) {
                msg['data'] = new Object()
            }
            //let theme = side == 'right' ? 'alert-primary' : 'alert-warning'
            let display_user = msg['data']['fake_start'] ? msg['data']['speaker_id'] : user_to_name.get(msg['user_id'])
            if (msg['user_id'] == cur_user_id && reply_as_user )  {
                display_user = `<i>Your reply as</i> ${reply_as_user}`
            }

            let theme = ''
            let side = 'left'
            if (msg['user_id'] == cur_user_id || msg['data']['speaker_id'] == reply_as_user) {
                theme = 'alert-danger'
                side = 'right'
            } else if (msg['user_id'] == BOT_ID) {
                theme = 'alert-success'
            } else {
                for (let i = 0; i < user_ids.length; i++) {
                    if (msg['data']['speaker_id'] == user_ids[i]) {
                        set_color = colors[i % colors.length]
                        theme = 'alert-' + set_color
                    }
                }
            }

            let text_display = msg['text']
            let text_extra = msg['data']['text_orig']
            if (text_extra && msg['user_id'] != BOT_ID) {
                [text_extra, text_display] = [text_display, text_extra]
            }

            if (text_extra && show_text_extra) {
                text_display = `<details>
                    <summary>${text_display}</summary>
                    <i class="text-muted">${text_extra}</i>
                </details>`
            }
            let chat_html = `<li style="width:100%">
                <div class="card ${theme} mb-4" style="float:${side}; width:75%">
                    <div class="card-header d-flex justify-content-between p-2">
                        <p class="fw-bold mb-0"> ${display_user} </p>
                        <p class="text-muted small mb-0"><i class="far fa-clock"></i>${msg['time_created']}</p>
                    </div>
                    <div class="card-body" style="padding: 0.5em">
                        ${text_display}
                    </div>
                </div>
            </li>`
            $('#chat-thread').append($.parseHTML(chat_html))
            refresh_view()
        }

        function refresh_view() {
            //$('#chat-thread').animate({ scrollTop: $('#chat-thread').last().offset().bottom }, 'slow');
            if (remaining_turns < 1) {
                $('#end_info').show() // show end info
                $('#next_msg_form').hide()
                $('#waiting_info').hide()
            } else { // ongoing conversation
                $('#end_info').hide()
                if (waiting_for_bot_reply) { // but wating for bot reply
                    $('#next_msg_form').hide()  // dont let human reply
                    $('#waiting_info').show()  // waiting animation show
                } else {
                    $('#next_msg_form').show() // let human reply
                    $('#waiting_info').hide() // waiting animation hide
                }
            }
        }

        function play_beep() {
            new Audio('{{url_for("app.static", filename="img/beep.mp3")}}').play();
        }

        window.onload = () => {
            const user_ids = []
            const colors = ["secondary", "light", "dark"]
            for (const msg of thread['messages']) {
                this_user_id = msg['data']['speaker_id']
                add_element = true
                for (let i = 0; i < user_ids.length; i++) {
                    if (user_ids[i] == this_user_id) {
                        add_element = false
                    }
                }
                if (add_element == true) {
                    user_ids.push(this_user_id)
                }
            }           
            for (const msg of thread['messages']) {
                show_new_message(msg, user_ids)
            }
            refresh_view()

            // include cross-origin session details with ajax calls
            $.ajaxSetup({
                crossDomain: true,
                xhrFields: {
                    withCredentials: true
                },
            });


            $("#next_msg_text").keyup(event => {  // submit on enter key
                if (event.which === 13) {
                    $("#next_msg_form").submit();
                }
            });
            $("#next_msg_form").submit(event => {
                event.preventDefault();
                var text = $('#next_msg_text').val().trim()
                if (!text) {
                    console.log('No text to send')
                    return
                }
                waiting_for_bot_reply = true
                data = { 'text': text, time_created: new Date().toISOString() }
                data = { ...user_data, ...data }  //combine two

                msg_id = show_new_message(data, side = 'right')
                console.log(data)
                var post_url = '{{url_for("app.post_new_message", thread_id=thread.id, user_id=cur_user.id)}}'
                $.post(post_url, {text: text}).done(reply => {
                    $('#next_msg_text').val('')
                    try {
                        if (reply['episode_done']) {
                            $('#ratings-view').show()
                            remaining_turns = 0
                        }
                        waiting_for_bot_reply = false
                        msg_id = show_new_message(reply)
                        // play_beep();
                    } catch {
                        alert('Something went wrong. See logs.')
                    }                        
                }).fail(function(){
                    alert('Something went wrong. Could not send message.')
                })
            })   
        }

        function ratings_validation(){
            let invalid = false
            for (const el of $('#ratings-form').find(":input[type='range']")){
                if (el.value == '0'){
                    el.parentNode.classList.add('bg-warning')
                    invalid = true
                } else {
                    el.parentNode.classList.remove('bg-warning')
                }
            }
            if (invalid){
                alert('Please provide your rating to ALL questions.')
                event.preventDefault();
            }
        }

        function scroll_chat_to_bottom(){
            $("#chat-thread").animate({scrollTop: $("#chat-thread").height()}, 'slow') 
        }
    </script>
</section>

{%if instructions_html %}
<div class="modal fade" id="instructionsmodal" data-backdrop="static" data-keyboard="false" tabindex="-1"
    aria-labelledby="staticBackdropLabel" aria-hidden="true">
    <div class="modal-dialog modal-xl">
        <div class="modal-content">
            <div class="modal-header">
                <h5 class="modal-title" id="staticBackdropLabel">Instructions</h5>
                <button type="button" class="close" data-dismiss="modal" aria-label="Close">
                    <span aria-hidden="true">&times;</span>
                </button>
            </div>
            <div class="modal-body">
                {{instructions_html |safe}}
            </div>
            <div class="modal-footer">
                <button type="button" class="btn btn-secondary" data-dismiss="modal">Close</button>
            </div>
        </div>
    </div>
</div>
{% endif %}
{% endblock%}<|MERGE_RESOLUTION|>--- conflicted
+++ resolved
@@ -91,28 +91,6 @@
                         Thank you for your time. To complete this task, <b>please submit the ratings below:</b>
                         {% set prev_ratings = (thread.data or {}).get('ratings') or {}%}   
                         <ul class="list-group">
-<<<<<<< HEAD
-                        {% for q in rating_questions %}
-                        {% set prev_ratings = (thread.data or {}).get('ratings') or {}%}
-                        <li class="list-group-item my-1">
-                            <i>{{q['question']}}</i>
-                            <input id="rating-{{loop.index}}" type="range" list="tickmarks-{{loop.index}}" style="width: 100%;" min="0"
-                                max="{{q['choices']|length}}" name="{{q['question']}}" required
-                                value="{{prev_ratings.get(q['question']) or 0}}" {{is_disabled}}>
-                            <datalist id="tickmarks-{{loop.index}}"
-                                style="display: flex; justify-content: space-between; width: 100%;">
-                                <option></option>
-                                {% for ch in q['choices'] %}
-                                <option>{{ch}}</option>
-                                {%endfor%}
-                            </datalist>
-                        </li>
-                        {% endfor %}
-                        <li class="list-group-item my-1">
-                            Would you like to provide any feedback on this task? (Optional)
-                            <textarea name="Task Feedback" style="width:70%; height:100%;"></textarea>
-                        </li>
-=======
                             {% for q in rating_questions %}                         
                             <li class="list-group-item my-1">
                                 <i>{{q['question']}}</i>
@@ -132,7 +110,6 @@
                                 <i>Let us know if you have any other thoughts about the chatbot (e.g. how would it have been more effective?) or feedback about the task itself:</i>
                                 <textarea name="optional_feedback" rows="4" style="width: 100%; max-width: 100%;" {{is_disabled}}>{{prev_ratings.get('optional_feedback') or "none"}}</textarea>
                             </li>
->>>>>>> e2541d99
                         </ul>
                         {% if focus_mode %} <input name="focus_mode" value="True" type="hidden" /> {%endif%}
                         <input type="submit" value="Submit" class="btn btn-primary my-4 ml-2" {{is_disabled}} />
